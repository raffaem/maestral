--- conflicted
+++ resolved
@@ -208,7 +208,6 @@
     assert not m.fatal_errors
 
 
-<<<<<<< HEAD
 def test_create_file_diff(m):
     """Tests file diffs for supported and unsupported files."""
 
@@ -248,7 +247,8 @@
     # If this does not raise an error,
     # the function should have been successful
     _ = m.get_file_diff(dbx_path_success, old_rev, new_rev)
-=======
+
+
 def test_restore(m):
     """Tests restoring an old revision"""
 
@@ -288,5 +288,4 @@
     """Tests restoring a non-existing file"""
 
     with pytest.raises(NotFoundError):
-        m.restore("/sync_tests/restored-file", "015982ea314dac40000000154e40990")
->>>>>>> 3df77339
+        m.restore("/sync_tests/restored-file", "015982ea314dac40000000154e40990")